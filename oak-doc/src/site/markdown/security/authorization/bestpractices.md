<!--
   Licensed to the Apache Software Foundation (ASF) under one or more
   contributor license agreements.  See the NOTICE file distributed with
   this work for additional information regarding copyright ownership.
   The ASF licenses this file to You under the Apache License, Version 2.0
   (the "License"); you may not use this file except in compliance with
   the License.  You may obtain a copy of the License at

       http://www.apache.org/licenses/LICENSE-2.0

   Unless required by applicable law or agreed to in writing, software
   distributed under the License is distributed on an "AS IS" BASIS,
   WITHOUT WARRANTIES OR CONDITIONS OF ANY KIND, either express or implied.
   See the License for the specific language governing permissions and
   limitations under the License.
-->

Best Practices for Authorization
--------------------------------------------------------------------------------

<!-- MACRO{toc} -->

## Before you get started
### Threat Model

Before you start coding, creating content or setting up access control set aside some time to consider what is needed 
when it comes to securing your application (and what could go wrong). In other words: write a threat model and 
make sure you keep updating it as you continue developing.

The following references provide a good overview as well as guidance on how to build a threat model:

- https://shostack.org/resources/whitepapers/threat-modeling-what-why-how
- https://owasp.org/www-community/Threat_Modeling
- https://owasp.org/www-community/Threat_Modeling_Process

### Content Modelling

As suggested in [Jackrabbbit Wiki](https://jackrabbit.apache.org/archive/wiki/JCR/DavidsModel_115513389.html#DavidsModel-Rule#2:Drivethecontenthierarchy,don'tletithappen)
the content hierarchy in your JCR repository should be designed and not just happen. Access control requirements tend to be a good driver.

Make sure the content design allows for a readable and manageable access control setup later on to secure your data. 
Excessive complexity is often a strong indicator for problems with your content model, making its security error prone 
and difficult to reason about (and might ultimately might lead to issues with scaling).

Here is an example of a access control setup (with [Sling RepoInit](https://sling.apache.org/documentation/bundles/repository-initialization.html)) 
illustrating why content with different access requirements should be kept in separate trees and how complexity may yield undesired
effects (see also section 'Remember inheritance' below):

      # Content design that results in complex in ac-setup and a vulnerability
      # ----------------------------------------------------------------------
      
      create path /content
      create path /content/public
      create path /content/content2/also_public   # extra folder with public information
      create path /content/sensitive_info         # sensitive data mixed with regular non-sentive content

      set ACL on /content 
         deny  everyone   jcr:all    # most likely redundant
         allow readers    jcr:read
         allow editors    jcr:read, jcr:write
         deny  readers    jcr:read restriction(rep:subtrees, /sensitive_info)        # what about editors or a subject being both reader and editor?
         allow everyone   jcr:read restriction(rep:subtrees, /public, /also_public) # different public folders??
         
         # ... and what happens with a new node /content/public/abc/sensitive_info?
      end 
      
      # Improved content design
      # ------------------------------------------------------------------------------
      
      create path /content
      create path /content/public
      create path /sensitive_info
      
      set ACL on /content 
          allow readers    jcr:read
          allow editors    jcr:read, jcr:write
      end
      
      set ACL on /content/public     
          allow everyone   jcr:read
      end
      
      # NOTE: no ac setup for sensitive info as neither of the roles must have access

### Define Roles and Tasks

Finally, write down basic characteristics and demands of your application without getting into access control details 
or making any assumptions on how your needs will reflected in the repository:

- what roles are present
- what kind of tasks are those roles designed to perform
- define if you have services accessing the repository and what kind of tasks they need to complete 

Note, that this document should be human readable not go into implementation details:
Instead of writing principal 'content-authors' needs jcr:write on /content, define that you have an asset 'content',
define what kind of data it contains and how sensitive the data is (similar to the threat model).
Then identify what roles are going to interact with this data and how they interact: for example you may identify 
a role that just reading data, a second role that is expected to read and write and a third one that is will only 
approve new content and publish it).

## General Best Practices

### Know how to get what you need

Familiarize yourself with JCR access control management and Oak authorization design and extensions before starting 
to edit the permission setup of your Oak installation. This will help you avoid common pitfalls. If you find yourself 
granting your _content-writers_ role full access to just make it work, you probably left your application vulnerable.

- JCR Specification sections [Access Control Management](https://s.apache.org/jcr-2.0-spec/16_Access_Control_Management.html) 
and [Permissions and Capabilities](https://s.apache.org/jcr-2.0-spec/9_Permissions_and_Capabilities.html)
- [Oak Authorization Documentation](../authorization.html) with separate sections for [Access Control Management](../accesscontrol.html) and [Permission Evaluation](../permission.html).
- Exercises for authorization topics below https://github.com/apache/jackrabbit-oak/tree/trunk/oak-exercise/src/test/java/org/apache/jackrabbit/oak/exercise/security/authorization

### Principle of least privilege

Keep in mind that not having any permissions granted is equivalent to denying everything (which is in 
this case redundant). Start without any access and then keep granting permissions as needed, following the 
[principle of least privilege](https://en.wikipedia.org/wiki/Principle_of_least_privilege).
In other words: only grant the minimal set of privileges required to perform a particular task.

### Verification

Write tests upfront and verify that for each role and task the expected effective permissions (see definition of roles) are 
granted. Neither less nor more.

Ideally, your tests will fail as soon as someone is attempting to make any change to the permission setup.
Granting additional permissions may open up the door for a privilege escalation and revoking permissions will break
your application (if it doesn't you didn't follow the principle of least privilege).

This may also include assertions that no permissions are granted at resources that are outside the scope of a given role/task.

#### Example: Pseud-code for a permission validator

      PermissionTestRule ptr = ...
      ptr.newPermissionValidator(EveryonePrincipal.NAME)
            .hasNoPermission("/")
            .hasNoPermission("/content")
            .hasNoPermission("/content/protected", READ)
            .hasOnlyPermission("/content/public", READ)
            .hasOnlyPermission("/content/public/child-item, READ)
            .hasNoPermission("/sensitive_info")
            .validate(); 

## Oak Specific Best Practices

### Avoid deny

All authorization models present with Apache Jackrabbbit Oak start without any access granted by default i.e. 
implicit deny everywhere. It is therefore recommended to only grant access where needed and avoid adding explicit 
deny access control entries. In particular in combination with subsequent ```allow```  rules  the overall effect will be hard to 
understand as soon as multiple principals are contained in a given subject.

Be wary if you find yourself adding combinations of denies and allows as it might highlight problematic patterns in 
your content model that will be hard to understand and secure over time.

### Avoid redundancy

Don't specify redundant access control setup just to be on the safe side:

- If access is granted, avoid repeating the same setup down the hierarchy.
- Avoid setup for principals with administrative access for which permission evaluation is omitted. It might even create a false sense of security.

### Principal by principle

Oak authorization is designed to work with `java.security.Principal` which is an abstract representation of any kind of 
entity like e.g. individual, a role, a corporation, a login id or even a service.

While JCR specification does not define how the repository knows about principals, Jackrabbit API defines a
[Principal Management](../principal.html) extension.

#### Not every principal is a user/group

Oak allows plugging custom sources of principals which are all reflected through the principal management API.
Therefore, don't assume that every principal is backed by a user or a group. The repository's user management is just 
one potential source of principals.

##### Example : everyone

     // everyone always exists even if there is no such group in the user management
     
     PrincipalManager principalMgr = ((JackrabbitSession) session).getPrincipalManager();
     Principal everyone = principalManager.getEveryone();

#### Membership is no guarantee

Similarly, make sure you always evaluate permissions to verify if a subject has access granted instead of checking if 
a user is member of a group. How access control defined for a particular group principal affects its members is an 
implementation detail of the authorization setup.

##### Example : administrative access

In the default authorization model full access to the repository can be configured for selected user or group principals.
(see [Configuration Parameters](../permission/default.html#configuration) for the default permission evaluation).
If you wish to determine if a given subject has full access, don't assume that there is a group 'administrators' and that 
its members have full access.

#### Stick with group principals

It is preferable to setup access control for group principals instead of individual user principals and then make sure 
your `PrincipalProvider` resolves principal membership according to your needs.

Further note, that the default authorization model will give precedence to user principals upon evaluation in other words 
default access control entries for user principals will overwrite the effect of groups irrespective of the order in the list (see next section).

### Understand default access control and permission management

#### Remember inheritance

When designing your access control setup keep in mind that effective permissions are inherited
down the node hierarchy: allowing `jcr:read` for _content-readers_ role on /content will also grant _content-readers_ 
access to all nodes and properties in the subtree (e.g. /content/project1 or /content/project1/jcr:title).

In addition, effective permissions get inherited through (nested) group principals according to the set of 
principals resolved and added to the `javax.security.auth.Subject` upon repository login.

See [Permission Evaluation in Detail](../permission/evaluation.html) for additional information as well as the 
exercises at [L3_PrecedenceRulesTest](https://github.com/apache/jackrabbit-oak/blob/trunk/oak-exercise/src/test/java/org/apache/jackrabbit/oak/exercise/security/authorization/permission/L3_PrecedenceRulesTest.java)

#### Built-in privileges

JSR 382 defines a set of built-in privileges and how they apply to repository operations (see https://s.apache.org/jcr-2.0-javadoc/javax/jcr/security/Privilege.html).
The default set has been extended by Oak to cover additional features outside of the scope defined by JCR (like e.g. index 
or user management). The complete list can be found in [Privilege Management : The Default Implementation](../privilege/default.html). 

The minimal set of privileges required for each operation are outlined in [Mapping API Calls to Privileges](../privilege/mappingtoprivileges.html) 
and [Mapping Privileges to Items](../privilege/mappingtoitems.html). 

##### Privileges affecting the parent node

Note in particular for add/removing a node `jcr:addChildNodes` and `jcr:removeChildNodes` are required on 
the parent node respectively i.e. allowing for modification of the child-node collection. 
In addition `jcr:removeNode` needs to be granted on the target node of the removal.

Thus the following subtle difference apply when evaluation effective permissions vs. privileges (see 
also [Permissions vs Privileges](../permission/permissionsandprivileges.html)) and exercises at 
[L4_PrivilegesAndPermissionsTest.java](https://github.com/apache/jackrabbit-oak/blob/trunk/oak-exercise/src/test/java/org/apache/jackrabbit/oak/exercise/security/authorization/permission/L4_PrivilegesAndPermissionsTest.java)):

        String parentPath = "/content/parent";
        String toRemove = "/content/parent/child";
        String toAdd = "/content/parent/newchild";
        
        Session session = ...
                
        // Testing Privileges
        // ----------------------------------------------------------------------------------------
        
        AccessControlManager acMgr = session.getAccessControlManager();
        Privilege jcrAddChildNodes = acMgr.privilegeFromName(Privilege.JCR_ADD_CHILD_NODES);
        Privilege jcrRemoveChildNodes = acMgr.privilegeFromName(Privilege.JCR_REMOVE_CHILD_NODES);
        Privilege jcrRemoveNode = acMgr.privilegeFromName(JCR_REMOVE_NODE);
        
        // test if (unspecified) child nodes can be added/removed from the parent
        boolean canModifyChildCollection = acMgr.hasPrivileges(parentPath, new Privilege[]{jcrAddChildNodes, jcrRemoveChildNodes});
        
<<<<<<< HEAD
        // test if existing child node can be removed
=======
        # test if existing child node can be removed
>>>>>>> dd18f91c
        boolean canRemoveNode = acMgr.hasPrivileges(toRemove, new Privilege[]{jcrRemoveNode});
        
        
        // Testing Permissions (on the target node NOT on the parent)
        // ----------------------------------------------------------------------------------------

        // test if not-yet existing node could be added at /content/parent/newchild
        boolean canAddNode = session.hasPermission(toAdd, Session.ACTION_ADD_NODE);
        
        // test if the existing child node can be removed 
        boolean canRemoveItem = session.hasPermission(toRemove, Session.ACTION_REMOVE);
        boolean canRemoveNode = session.hasPermission(toRemove, JackrabbitSession.ACTION_REMOVE_NODE);
        
        // test if a non-existing node could be removed (not possible with privilege evaluation);
        boolean canRemoveNode = session.hasPermission(toAdd, JackrabbitSession.ACTION_REMOVE_NODE);
  
#### Leverage `PrivilegeCollection`

Since Oak 1.42.0 the Jackrabbit API defines a new interface `PrivilegeCollection` the offers improved support for 
testing effective privileges (see also [OAK-9494](https://issues.apache.org/jira/browse/OAK-9494)). It 
allows avoiding repeated calls to `AccessControlManager.hasPrivileges` and manual resolution of aggregated privileges when 
dealing with the privilege array returned by `AccessControlManager.getPrivileges`.

        // Using PrivilegeCollection
        // ----------------------------------------------------------------------------------------
        
        JackrabbitAccessControlManager acMgr = ...

        PrivilegeCollection pc = acMgr.getPrivilegeCollection(parentPath);
        
        boolean canRemoveChildNodes = pc.includes(Privilege.JCR_REMOVE_CHILD_NODES);
        boolean canModifyChildCollection = pc.includes(Privilege.JCR_REMOVE_CHILD_NODES, Privilege.JCR_ADD_CHILD_NODES);
        
        boolean hasAllPrivileges = pc.includes(Privilege.JCR_ALL);
        assertFalse(hasAllPrivileges);
        
        Privilege[] privilegesOnParentNode = pc.getPrivileges();  

#### Use restrictions to limit effect

Apart from picking the minimal set of privileges you can further minimize the risk of privilege escalation by 
narrowing the effect of a given access control setup on certain items in the subtree. This is achieved by creating 
access control entries that come with an additional restriction.

Note though, that restrictions can affect readability. So, you may want to find a balance between enhanced security 
and simplicity. Revisiting your content design early on will likely be the better choice.

See section [Restriction Management](restriction.html) for additional details as well as lessons [L7_RestrictionsTest](https://github.com/apache/jackrabbit-oak/blob/trunk/oak-exercise/src/test/java/org/apache/jackrabbit/oak/exercise/security/authorization/accesscontrol/L7_RestrictionsTest.java)
and [L8_GlobRestrictionTest](https://github.com/apache/jackrabbit-oak/blob/trunk/oak-exercise/src/test/java/org/apache/jackrabbit/oak/exercise/security/authorization/accesscontrol/L8_GlobRestrictionTest.java) 
in the Oak exercise module.

#### Access control setup for system user

If your Oak setup supports principal-based authorization (see [Managing Access by Principal](principalbased.html)) it is 
recommended to leverage it for system sessions associated with OSGi service. It helps to keep application owned 
access control setup apart from regular content.

See also [Service Authentication](https://sling.apache.org/documentation/the-sling-engine/service-authentication.html) in 
Apache Sling.

### Leverage customizations

Oak allows for customization and extensions of all parts of the authorization setup.
If you find yourself struggling to reflect your needs with the built-in functionality, consider extending and customizing
the authorization configuration of the repository.

#### Leverage custom privileges

If you identify application specific operations that cannot be reflected using the built-in privileges, Oak allows to 
register custom privileges (see section [Privilege Management](../privilege.html#jackrabbit_api)). 

However, note that the built-in permission evaluation will not enforce those 
custom privileges. Instead you have to enforce it in your application or write a custom authorization model 
(see section [Combining Multiple Authorization Models](composite.html))

In the example above you might find that publishing content cannot easily be secured using built-in privileges and end 
up registering a custom _myapp:publish_ privilege.

#### Leverage custom restrictions

Default authorization in Oak allows to limit the effect of invidual JCR access control entries by means of restrictions.
See section [Restriction Management](restriction.html) for the built-in restrictions and instructions on how to plug 
custom restrictions into the security setup. But be aware of the potential performance impact of any additional evaluation.

#### Leverage a custom authorization model

If you find that that built-in authorization model is not suited to reflect your needs and setting up access control 
becomes cumbersome and overly complex, consider customizing authorization setup (see section [Combining Multiple Authorization Models](composite.html)).

The _oak-exercise_ module defines a couple of [examples](https://github.com/apache/jackrabbit-oak/tree/trunk/oak-exercise/src/main/java/org/apache/jackrabbit/oak/exercise/security/authorization/models)
to illustrate alternative approaches. The corresponding training material is located in section 
[Advanced Authorization Topics](https://github.com/apache/jackrabbit-oak/tree/trunk/oak-exercise/src/test/java/org/apache/jackrabbit/oak/exercise/security/authorization/advanced)<|MERGE_RESOLUTION|>--- conflicted
+++ resolved
@@ -252,11 +252,7 @@
         // test if (unspecified) child nodes can be added/removed from the parent
         boolean canModifyChildCollection = acMgr.hasPrivileges(parentPath, new Privilege[]{jcrAddChildNodes, jcrRemoveChildNodes});
         
-<<<<<<< HEAD
-        // test if existing child node can be removed
-=======
         # test if existing child node can be removed
->>>>>>> dd18f91c
         boolean canRemoveNode = acMgr.hasPrivileges(toRemove, new Privilege[]{jcrRemoveNode});
         
         
